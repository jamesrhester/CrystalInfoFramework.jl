--- conflicted
+++ resolved
@@ -1612,12 +1612,6 @@
 links.
 """
 find_head_category(df::DataFrame) = begin
-<<<<<<< HEAD
-    # get first and follow it up
-    old_cat = lowercase(df.category_id[1])
-
-    @debug "Starting search for head category from $old_cat"
-=======
 
     # find a normal definition (has parent) and follow it up
     n = 1
@@ -1628,7 +1622,6 @@
         old_cat = lowercase(df.category_id[n])
     end
 
->>>>>>> 2a4c46ed
     even_older_cat = old_cat
     new_cat = old_cat
     while true
